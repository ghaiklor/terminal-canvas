{
  "name": "terminal-canvas",
  "version": "0.0.0-semantic-release",
  "description": "High-performant low-level API for access to cursor in terminal",
  "main": "lib/Canvas.js",
  "author": "ghaiklor",
  "repository": {
    "type": "git",
    "url": "https://github.com/ghaiklor/terminal-canvas.git"
  },
  "license": "MIT",
  "scripts": {
    "clean": "rm -rf ./lib",
    "compile": "npm run clean; npm run docs; babel src --out-dir lib",
    "coveralls": "cat ./coverage/lcov.info | coveralls",
    "docs": "jsdoc2md \"src/**/*.js\" > ./API.md",
    "prepublish": "npm run compile",
    "semantic-release": "semantic-release pre && npm publish && semantic-release post",
    "test": "babel-node ./node_modules/.bin/isparta cover _mocha"
  },
  "dependencies": {},
  "devDependencies": {
    "babel-cli": "6.18.0",
    "babel-plugin-add-module-exports": "0.2.1",
    "babel-preset-es2015-node4": "2.1.0",
    "chai": "3.5.0",
    "coveralls": "2.11.15",
    "cz-conventional-changelog": "1.2.0",
    "isparta": "4.0.0",
<<<<<<< HEAD
    "jsdoc-to-markdown": "1.3.7",
    "mocha": "3.2.0",
    "semantic-release": "4.3.5",
=======
    "jsdoc-to-markdown": "1.3.9",
    "mocha": "3.0.2",
    "semantic-release": "6.3.2",
>>>>>>> cd3328ba
    "sinon": "1.17.5",
    "youtube-terminal": "0.4.3"
  },
  "config": {
    "commitizen": {
      "path": "./node_modules/cz-conventional-changelog"
    }
  },
  "publishConfig": {
    "tag": "latest"
  },
  "release": {
    "branch": "master"
  }
}<|MERGE_RESOLUTION|>--- conflicted
+++ resolved
@@ -27,15 +27,9 @@
     "coveralls": "2.11.15",
     "cz-conventional-changelog": "1.2.0",
     "isparta": "4.0.0",
-<<<<<<< HEAD
-    "jsdoc-to-markdown": "1.3.7",
     "mocha": "3.2.0",
-    "semantic-release": "4.3.5",
-=======
     "jsdoc-to-markdown": "1.3.9",
-    "mocha": "3.0.2",
     "semantic-release": "6.3.2",
->>>>>>> cd3328ba
     "sinon": "1.17.5",
     "youtube-terminal": "0.4.3"
   },
